--- conflicted
+++ resolved
@@ -6,6 +6,9 @@
 use crate::physics::{RiemannSolver, Direction, LIGHT_SPEED, HydroErrorType};
 use crate::state::State;
 use crate::traits::Hydrodynamics;
+
+
+
 
 /**
  * Interface implementation for relativistic hydrodynamics
@@ -31,11 +34,8 @@
 }
 
 
-<<<<<<< HEAD
 
 
-=======
->>>>>>> b40d5e67
 // ============================================================================
 impl Hydrodynamics for RelativisticHydro {
     type Conserved = hydro_srhd::srhd_2d::Conserved;
